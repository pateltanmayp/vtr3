cmake_minimum_required(VERSION 3.16)
project(vtr_navigation)

## Common setup for vtr packages
include("${CMAKE_CURRENT_LIST_DIR}/../vtr_common/vtr_include.cmake")

## Find dependencies
find_package(ament_cmake REQUIRED)
find_package(ament_cmake_python REQUIRED)

find_package(PROJ REQUIRED)

find_package(rclcpp REQUIRED)
find_package(sensor_msgs REQUIRED)
find_package(tf2 REQUIRED)  # load frames
find_package(tf2_ros REQUIRED)

find_package(vtr_common REQUIRED)
find_package(vtr_logging REQUIRED)
find_package(vtr_pose_graph REQUIRED)
find_package(vtr_tactic REQUIRED)
find_package(vtr_path_planning REQUIRED)
find_package(vtr_mission_planning REQUIRED)
find_package(vtr_navigation_msgs REQUIRED)

## TODO make these two optional (depending on which pipeline to use)


## C++ Libraries
include_directories(
  PUBLIC
    $<BUILD_INTERFACE:${CMAKE_CURRENT_SOURCE_DIR}/include>
    $<INSTALL_INTERFACE:include>
)

file(GLOB_RECURSE SERVER_SRC src/graph_map_server.cpp)
add_library(${PROJECT_NAME}_graph_map_server ${SERVER_SRC})
ament_target_dependencies(${PROJECT_NAME}_graph_map_server
  PROJ
  rclcpp tf2 tf2_ros
  vtr_common vtr_logging vtr_tactic vtr_navigation_msgs
)

file(GLOB_RECURSE SERVER_SRC src/ros_mission_server.cpp)
add_library(${PROJECT_NAME}_mission_server ${SERVER_SRC})
ament_target_dependencies(${PROJECT_NAME}_mission_server
  rclcpp
  vtr_common vtr_logging vtr_mission_planning vtr_navigation_msgs
)

file(GLOB_RECURSE SERVER_SRC src/command_publisher.cpp)
add_library(${PROJECT_NAME}_command_publisher ${SERVER_SRC})
ament_target_dependencies(${PROJECT_NAME}_command_publisher
  rclcpp
  vtr_common vtr_logging vtr_mission_planning
)

file(GLOB_RECURSE SERVER_SRC src/task_queue_server.cpp)
add_library(${PROJECT_NAME}_task_queue_server ${SERVER_SRC})
ament_target_dependencies(${PROJECT_NAME}_task_queue_server
  rclcpp
  vtr_common vtr_logging vtr_mission_planning vtr_navigation_msgs
)

file(GLOB_RECURSE SRC src/navigator.cpp)
add_library(${PROJECT_NAME}_navigator ${SRC})
<<<<<<< HEAD


if(DEFINED VTR_ENABLE_LIDAR)
  message(WARNING "Lidar in use")
  find_package(vtr_lidar REQUIRED)
  ament_target_dependencies(${PROJECT_NAME}_navigator
    rclcpp tf2 tf2_ros
    sensor_msgs  # for visualization only
    vtr_common vtr_logging vtr_pose_graph vtr_tactic vtr_mission_planning
    vtr_lidar
  )
elseif(DEFINED VTR_ENABLE_VISION)
  message(WARNING "Vision in use")
  find_package(vtr_vision REQUIRED)
  ament_target_dependencies(${PROJECT_NAME}_navigator
    rclcpp tf2 tf2_ros
    sensor_msgs  # for visualization only
    vtr_common vtr_logging vtr_pose_graph vtr_tactic vtr_mission_planning
    vtr_vision
  )
else()
  message(FATAL_ERROR "No pipeline defined")
endif()

=======
ament_target_dependencies(${PROJECT_NAME}_navigator
  rclcpp tf2 tf2_ros
  sensor_msgs  # for visualization only
  vtr_common vtr_logging vtr_pose_graph vtr_tactic vtr_mission_planning vtr_path_planning
  vtr_lidar
  # vtr_vision
)
>>>>>>> b87bd6c5
target_link_libraries(${PROJECT_NAME}_navigator
  ${PROJECT_NAME}_graph_map_server
  ${PROJECT_NAME}_mission_server
  ${PROJECT_NAME}_command_publisher
  ${PROJECT_NAME}_task_queue_server
)
target_include_directories(${PROJECT_NAME}_navigator
  PUBLIC
    $<BUILD_INTERFACE:${CMAKE_CURRENT_SOURCE_DIR}/include>
    $<INSTALL_INTERFACE:include>)

ament_export_targets(export_${PROJECT_NAME} HAS_LIBRARY_TARGET)
<<<<<<< HEAD

if(DEFINED VTR_ENABLE_LIDAR)
  ament_export_dependencies(
    rclcpp tf2 tf2_ros
    vtr_common vtr_logging vtr_pose_graph vtr_tactic vtr_mission_planning
    vtr_navigation_msgs
    vtr_lidar
    PROJ
  )
elseif(DEFINED VTR_ENABLE_VISION)
  ament_export_dependencies(
    rclcpp tf2 tf2_ros
    vtr_common vtr_logging vtr_pose_graph vtr_tactic vtr_mission_planning
    vtr_navigation_msgs
    vtr_vision
    PROJ
  )
endif()

=======
ament_export_dependencies(
  rclcpp tf2 tf2_ros
  vtr_common vtr_logging vtr_pose_graph vtr_tactic vtr_mission_planning
  vtr_navigation_msgs vtr_path_planning
  vtr_lidar
  # vtr_vision
  PROJ
)
>>>>>>> b87bd6c5

# main
add_executable(${PROJECT_NAME} src/main.cpp)
ament_target_dependencies(${PROJECT_NAME}
  rclcpp sensor_msgs
)
target_link_libraries(${PROJECT_NAME} ${PROJECT_NAME}_navigator)
target_include_directories(${PROJECT_NAME}
  PUBLIC
    $<BUILD_INTERFACE:${CMAKE_CURRENT_SOURCE_DIR}/include>
    $<INSTALL_INTERFACE:include>)


install(
  DIRECTORY include/
  DESTINATION include
)

install(
  TARGETS
    ${PROJECT_NAME}_graph_map_server
    ${PROJECT_NAME}_mission_server
    ${PROJECT_NAME}_command_publisher
    ${PROJECT_NAME}_task_queue_server
    ${PROJECT_NAME}_navigator
  EXPORT export_${PROJECT_NAME}
  LIBRARY DESTINATION lib
  ARCHIVE DESTINATION lib
  RUNTIME DESTINATION lib/${PROJECT_NAME}
  INCLUDES DESTINATION include
)

install(
  TARGETS
    ${PROJECT_NAME}
  LIBRARY DESTINATION lib
  ARCHIVE DESTINATION lib
  RUNTIME DESTINATION lib/${PROJECT_NAME}
  INCLUDES DESTINATION include
)

# Python Package
ament_python_install_package(${PROJECT_NAME})

# Python Scripts
file(
  GLOB_RECURSE PYTHON_SCRIPTS
  scripts/*.py
)
install(
  PROGRAMS ${PYTHON_SCRIPTS}
  DESTINATION lib/${PROJECT_NAME}
)

# Install launch files.
install(
  DIRECTORY launch
  DESTINATION share/${PROJECT_NAME}/
)

if(BUILD_TESTING)
  find_package(ament_cmake_gtest REQUIRED)
  # Linting
  find_package(ament_lint_auto REQUIRED)
  ament_lint_auto_find_test_dependencies() # Lint based on linter test_depend in package.xml
endif()

ament_package()<|MERGE_RESOLUTION|>--- conflicted
+++ resolved
@@ -64,7 +64,6 @@
 
 file(GLOB_RECURSE SRC src/navigator.cpp)
 add_library(${PROJECT_NAME}_navigator ${SRC})
-<<<<<<< HEAD
 
 
 if(DEFINED VTR_ENABLE_LIDAR)
@@ -89,15 +88,6 @@
   message(FATAL_ERROR "No pipeline defined")
 endif()
 
-=======
-ament_target_dependencies(${PROJECT_NAME}_navigator
-  rclcpp tf2 tf2_ros
-  sensor_msgs  # for visualization only
-  vtr_common vtr_logging vtr_pose_graph vtr_tactic vtr_mission_planning vtr_path_planning
-  vtr_lidar
-  # vtr_vision
-)
->>>>>>> b87bd6c5
 target_link_libraries(${PROJECT_NAME}_navigator
   ${PROJECT_NAME}_graph_map_server
   ${PROJECT_NAME}_mission_server
@@ -110,7 +100,6 @@
     $<INSTALL_INTERFACE:include>)
 
 ament_export_targets(export_${PROJECT_NAME} HAS_LIBRARY_TARGET)
-<<<<<<< HEAD
 
 if(DEFINED VTR_ENABLE_LIDAR)
   ament_export_dependencies(
@@ -130,16 +119,6 @@
   )
 endif()
 
-=======
-ament_export_dependencies(
-  rclcpp tf2 tf2_ros
-  vtr_common vtr_logging vtr_pose_graph vtr_tactic vtr_mission_planning
-  vtr_navigation_msgs vtr_path_planning
-  vtr_lidar
-  # vtr_vision
-  PROJ
-)
->>>>>>> b87bd6c5
 
 # main
 add_executable(${PROJECT_NAME} src/main.cpp)
