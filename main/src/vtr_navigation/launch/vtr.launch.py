import os
import os.path as osp

from launch.actions import DeclareLaunchArgument
from launch.substitutions import LaunchConfiguration, PathJoinSubstitution
from launch import LaunchDescription
from launch.conditions import LaunchConfigurationEquals, LaunchConfigurationNotEquals
from launch_ros.actions import Node


def generate_launch_description():
    # config directory
    config_dir = osp.join(os.getenv('VTRSRC'), 'config')
    # temp directory
    temp_dir = os.getenv('VTRTEMP')

<<<<<<< HEAD
  return LaunchDescription([
      DeclareLaunchArgument('data_dir', description='data directory (store log files and result pose graph)'),
      DeclareLaunchArgument('start_new_graph', default_value='false', description='whether to start a new pose graph'),
      DeclareLaunchArgument('use_sim_time', default_value='false', description='use simulated time for playback'),
      DeclareLaunchArgument('base_params', description='base parameter file (sensor, robot specific)'),
      DeclareLaunchArgument('override_params', default_value='', description='scenario specific parameter overrides'),
      Node(
          package='vtr_navigation',
          namespace='vtr',
          executable='vtr_navigation',
          output='screen',
          prefix=['xterm -e gdb -ex run --args'],
          parameters=[
=======
    commonNodeArgs = {
        "package": 'vtr_navigation',
        "namespace": 'vtr',
        "executable": 'vtr_navigation',
        "output": 'screen',
        #"prefix": 'xterm -e gdb -ex run --args',
    }

    return LaunchDescription([
        DeclareLaunchArgument('data_dir', default_value='', description='directory to store graph, if blank use setup UI'),
        DeclareLaunchArgument('model_dir', description='model directory (folder for PyTorch .pt models)'),
        DeclareLaunchArgument('start_new_graph', default_value='false', description='whether to start a new pose graph'),
        DeclareLaunchArgument('use_sim_time', default_value='false', description='use simulated time for playback'),
        DeclareLaunchArgument('planner', default_value='cbit', description='use no planner. Publish zero'),
        DeclareLaunchArgument('base_params', description='base parameter file (sensor, robot specific)'),
        DeclareLaunchArgument('override_params', default_value='', description='scenario specific parameter overrides'),
        Node(**commonNodeArgs,
            parameters=[
                PathJoinSubstitution((config_dir, LaunchConfiguration("base_params"))),
>>>>>>> 1d6a6073
              {
                    "data_dir": LaunchConfiguration("data_dir"),
                    "model_dir": LaunchConfiguration("model_dir"),
                    "start_new_graph": LaunchConfiguration("start_new_graph"),
                    "use_sim_time": LaunchConfiguration("use_sim_time"),
                    "path_planning.type": LaunchConfiguration("planner"),
              },
                PathJoinSubstitution((config_dir, LaunchConfiguration("override_params")))
            ],
            condition=LaunchConfigurationNotEquals('data_dir', '')
        ),
        Node(**commonNodeArgs,
            parameters=[
                PathJoinSubstitution((config_dir, LaunchConfiguration("base_params"))),
                PathJoinSubstitution((temp_dir, "setup_params.yaml")),
                {
                    "model_dir": LaunchConfiguration("model_dir"),
                    "start_new_graph": LaunchConfiguration("start_new_graph"),
                    "use_sim_time": LaunchConfiguration("use_sim_time"),
                    "path_planning.type": LaunchConfiguration("planner"),

                },
                PathJoinSubstitution((config_dir, LaunchConfiguration("override_params")))
            ],
            condition=LaunchConfigurationEquals('data_dir', '')
        ),
    ])<|MERGE_RESOLUTION|>--- conflicted
+++ resolved
@@ -14,21 +14,6 @@
     # temp directory
     temp_dir = os.getenv('VTRTEMP')
 
-<<<<<<< HEAD
-  return LaunchDescription([
-      DeclareLaunchArgument('data_dir', description='data directory (store log files and result pose graph)'),
-      DeclareLaunchArgument('start_new_graph', default_value='false', description='whether to start a new pose graph'),
-      DeclareLaunchArgument('use_sim_time', default_value='false', description='use simulated time for playback'),
-      DeclareLaunchArgument('base_params', description='base parameter file (sensor, robot specific)'),
-      DeclareLaunchArgument('override_params', default_value='', description='scenario specific parameter overrides'),
-      Node(
-          package='vtr_navigation',
-          namespace='vtr',
-          executable='vtr_navigation',
-          output='screen',
-          prefix=['xterm -e gdb -ex run --args'],
-          parameters=[
-=======
     commonNodeArgs = {
         "package": 'vtr_navigation',
         "namespace": 'vtr',
@@ -48,7 +33,6 @@
         Node(**commonNodeArgs,
             parameters=[
                 PathJoinSubstitution((config_dir, LaunchConfiguration("base_params"))),
->>>>>>> 1d6a6073
               {
                     "data_dir": LaunchConfiguration("data_dir"),
                     "model_dir": LaunchConfiguration("model_dir"),
