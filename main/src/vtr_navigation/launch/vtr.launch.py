import os
import os.path as osp

from launch.actions import DeclareLaunchArgument
from launch.substitutions import LaunchConfiguration, PathJoinSubstitution
from launch import LaunchDescription
from launch_ros.actions import Node


def generate_launch_description():
  # config directory
  config_dir = osp.join(os.getenv('VTRSRC'), 'config')

  return LaunchDescription([
      DeclareLaunchArgument('data_dir', description='data directory (store log files and result pose graph)'),
      DeclareLaunchArgument('start_new_graph', default_value='false', description='whether to start a new pose graph'),
      DeclareLaunchArgument('use_sim_time', default_value='false', description='use simulated time for playback'),
      DeclareLaunchArgument('base_params', description='base parameter file (sensor, robot specific)'),
      DeclareLaunchArgument('override_params', default_value='', description='scenario specific parameter overrides'),
      Node(
          package='vtr_navigation',
          namespace='vtr',
          executable='vtr_navigation',
          output='screen',
          #prefix=['xterm -e gdb -ex run --args'],
<<<<<<< HEAD

=======
>>>>>>> b87bd6c5
          parameters=[
              {
                  "data_dir": LaunchConfiguration("data_dir"),
                  "start_new_graph": LaunchConfiguration("start_new_graph"),
                  "use_sim_time": LaunchConfiguration("use_sim_time"),
              },
              PathJoinSubstitution((config_dir, LaunchConfiguration("base_params"))),
              PathJoinSubstitution((config_dir, LaunchConfiguration("override_params"))),
          ],
      ),
  ])<|MERGE_RESOLUTION|>--- conflicted
+++ resolved
@@ -23,10 +23,6 @@
           executable='vtr_navigation',
           output='screen',
           #prefix=['xterm -e gdb -ex run --args'],
-<<<<<<< HEAD
-
-=======
->>>>>>> b87bd6c5
           parameters=[
               {
                   "data_dir": LaunchConfiguration("data_dir"),
