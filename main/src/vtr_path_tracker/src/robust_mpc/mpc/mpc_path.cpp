
#include <vtr_path_tracker/robust_mpc/mpc/mpc_path.h>

namespace vtr {
namespace path_tracker {

bool MpcPath::getConfigs() {
  CLOG(INFO, "path_tracker") << "Fetching path_tracker parameters... ";

  /* Load parameters in config files and ros parameter server */
  bool load_gain = loadGainScheduleConfigFile();
  bool load_curv = loadCurvatureConfigFile();
  bool get_params = loadPathParams();

  CLOG(INFO, "path_tracker") << "Finished loading path parameters";
  return (load_gain && load_curv && get_params);
}

bool MpcPath::loadGainScheduleConfigFile() {
<<<<<<< HEAD

  // clang-format off
  auto v = node_->declare_parameter<std::vector<double>>(param_prefix_ + ".TargetLinearSpeed",std::vector<double>{1.01, 1.02, 1.03, 1.04, 1.05});
  auto k_eh = node_->declare_parameter<std::vector<double>>(param_prefix_ + ".HeadingErrorGain",std::vector<double>{0.75, 0.75, 0.75, 0.75, 0.75});
  auto k_el = node_->declare_parameter<std::vector<double>>(param_prefix_ + ".LateralErrorGain",std::vector<double>{0.3, 0.3, 0.3, 0.3, 0.3});
  auto sat = node_->declare_parameter<std::vector<double>>(param_prefix_ + ".SaturationLimit",std::vector<double>{2.0, 2.0, 2.0, 2.0, 2.0});
  auto ld = node_->declare_parameter<std::vector<double>>(param_prefix_ + ".LookAheadDistance",std::vector<double>{0.75, 0.75, 1.2, 1.5, 1.5});
  auto la = node_->declare_parameter<std::vector<double>>(param_prefix_ + ".AngularLookAhead",std::vector<double>{0.3, 0.3, 0.3, 0.3, 0.3});
=======
  // clang-format off
  auto v = node_->declare_parameter<std::vector<double>>(param_prefix_ + ".TargetLinearSpeed", std::vector<double>{1.01, 1.02, 1.03, 1.04, 1.05});
  auto k_eh = node_->declare_parameter<std::vector<double>>(param_prefix_ + ".HeadingErrorGain", std::vector<double>{0.75, 0.75, 0.75, 0.75, 0.75});
  auto k_el = node_->declare_parameter<std::vector<double>>(param_prefix_ + ".LateralErrorGain", std::vector<double>{0.3, 0.3, 0.3, 0.3, 0.3});
  auto sat = node_->declare_parameter<std::vector<double>>(param_prefix_ + ".SaturationLimit", std::vector<double>{2.0, 2.0, 2.0, 2.0, 2.0});
  auto ld = node_->declare_parameter<std::vector<double>>(param_prefix_ + ".LookAheadDistance", std::vector<double>{0.75, 0.75, 1.2, 1.5, 1.5});
  auto la = node_->declare_parameter<std::vector<double>>(param_prefix_ + ".AngularLookAhead", std::vector<double>{0.3, 0.3, 0.3, 0.3, 0.3});
>>>>>>> 248a79a4
  // clang-format on

  // Now load in our gain schedule member
  params_.speed_schedules.clear();
  params_.speed_schedules.resize(v.size());
  gain_schedules_.resize(v.size());

  // declare a variable for the current gain schedule
  gain_schedule_t gain_schedule_tmp;

  // Counters for the # of +ve and negative speed set-points
  int num_pos = 0;
  int num_neg = 0;

  // Load values of gainSchedule independent of speed from ROS parameter server
  // clang-format off
  gain_schedule_tmp.tos_angular_speed = node_->declare_parameter<double>(param_prefix_ + ".angular_speed_turn_on_spot", 0.2);
  gain_schedule_tmp.tos_x_error_gain = node_->declare_parameter<double>(param_prefix_ + ".gain_x_error_turn_on_spot", 1.0);
  gain_schedule_tmp.end_heading_error_gain = node_->declare_parameter<double>(param_prefix_ + ".gain_heading_error_ctrl_to_end", 1.0);
  gain_schedule_tmp.end_x_error_gain = node_->declare_parameter<double>(param_prefix_ + ".gain_x_error_ctrl_to_end", 1.0);
  gain_schedule_tmp.dir_sw_heading_error_gain = node_->declare_parameter<double>(param_prefix_ + ".gain_heading_error_ctrl_to_dir_sw", 1.0);
  gain_schedule_tmp.dir_sw_x_error_gain = node_->declare_parameter<double>(param_prefix_ + ".gain_x_error_ctrl_to_dir_sw", 1.0);
  // clang-format on

  // Set each level of the gain schedule
  for (unsigned i = 0; i < v.size(); i++) {
    gain_schedule_tmp.target_linear_speed = v[i];
    gain_schedule_tmp.heading_error_gain = k_eh[i];
    gain_schedule_tmp.lateral_error_gain = k_el[i];
    gain_schedule_tmp.saturation_limit = sat[i];
    gain_schedule_tmp.look_ahead_distance = ld[i];
    gain_schedule_tmp.angular_look_ahead = la[i];

    /// \TODO: (old) Why keep speed schedules AND gain schedules around?
    params_.speed_schedules[i] = v[i];
    gain_schedules_[i] = gain_schedule_tmp;

    // keep track of the number of positive and negative scheduled speeds.
    if (gain_schedule_tmp.target_linear_speed > 0) {
      num_pos++;
    } else {
      num_neg++;
    }

    // Check that scheduled speeds are monotonically increasing
    if (i > 0) {
      if (gain_schedules_[i - 1].target_linear_speed >= gain_schedules_[i].target_linear_speed) {
        CLOG(ERROR, "path_tracker") << "Path tracker speed schedule must be monotonically increasing.";
        return false;
      }
    }
  }

  // get the minimum scheduled speed
  for (double speed_schedule : params_.speed_schedules) {
    if (fabs(speed_schedule) < params_.min_speed) {
      params_.min_speed = fabs(speed_schedule);
    }
  }

  // check that the speed schedule is acceptable
  if (num_pos > 0) {
    if (num_neg > 0 && num_neg < num_pos) {
      CLOG(ERROR, "path_tracker")
          << "Path tracker speed schedule must have either equal number of pos/neg speed setpoints or only positive.";
      return false;
    }
  } else {
    CLOG(ERROR, "path_tracker")
        << "Path tracker speed schedule must have either equal number of pos/neg speed setpoints or only positive.";
    return false;
  }

  CLOG(INFO, "path_tracker") << "Loaded " << (int) gain_schedules_.size() << " gain schedules with "
            << (int) params_.speed_schedules.size() << " speeds";

  // Generate negative speeds from positive
  if (params_.speed_schedules[0] > 0) {

    CLOG(INFO, "path_tracker") << "Generating negative speed schedule from positive.";

    int num_speed_calibrations = params_.speed_schedules.size();
    int desired_size = 2 * num_speed_calibrations;

    std::vector<gain_schedule_t> temp_schedule;

    // TODO: This can probably be cleaned up. Try printing on some examples to see what it does.
    temp_schedule = gain_schedules_;
    gain_schedules_.resize(desired_size);
    params_.speed_schedules.resize(desired_size);

    for (int i = 0; i < desired_size; i++) {
      if (i < num_speed_calibrations) {
        gain_schedules_[i] = temp_schedule[num_speed_calibrations - i - 1];
        gain_schedules_[i].target_linear_speed = -gain_schedules_[i].target_linear_speed;
        params_.speed_schedules[i] = gain_schedules_[i].target_linear_speed;
      } else {
        gain_schedules_[i] = temp_schedule[i - num_speed_calibrations];
        params_.speed_schedules[i] = gain_schedules_[i].target_linear_speed;
      }
    }
  }

  // check that gain schedules were properly copied
  for (unsigned int i = 0; i < gain_schedules_.size(); i++) {
    if (std::abs(gain_schedules_[i].target_linear_speed - params_.speed_schedules[i]) > 0.001) {
      CLOG(INFO, "path_tracker") << "Warning: gain_schedules_ not properly transferred to speed_schedules for path pre-processing.";
    }
  }

  // Debugging
  CLOG(DEBUG, "path_tracker") << "Loaded parameters:";
  CLOG(DEBUG, "path_tracker")
      << "target_linear_speed headingErrorGain lateralErrorGain saturationLimit lookAheadDistance angularLookAhead";
  for (unsigned i = 0; i < params_.speed_schedules.size(); i++) {
    CLOG(DEBUG, "path_tracker") << gain_schedules_[i].target_linear_speed << ' ' <<
               gain_schedules_[i].heading_error_gain << ' ' <<
               gain_schedules_[i].lateral_error_gain << ' ' <<
               gain_schedules_[i].saturation_limit << ' ' <<
               gain_schedules_[i].look_ahead_distance << ' ' <<
               gain_schedules_[i].angular_look_ahead;
  }

  CLOG(INFO, "path_tracker") << "Finished loading path parameters (gain and speed schedules)";
  return true;
}

bool MpcPath::loadCurvatureConfigFile() {

  params_.curvature_thresholds.clear();
  // clang-format off
  auto dw = node_->declare_parameter<std::vector<double>>(param_prefix_ + ".CurvatureThresholds", std::vector<double>{0.01, 0.2, 1.5, 5.0, 10.0});
  // clang-format on

  // Now load in our gain schedule member
  double dwi;

  for (unsigned int i = 0; i < dw.size(); i++) {
    dwi = dw[i];
    params_.curvature_thresholds.push_back(dwi);

    if (params_.curvature_thresholds[i] < 0.) {
      CLOG(ERROR, "path_tracker") << "Curvature config thresholds must be greater than zero.";
      return false;
    } else if (i > 0 && params_.curvature_thresholds[i] <= params_.curvature_thresholds[i - 1]) {
      CLOG(ERROR, "path_tracker") << "Curvature config thresholds must be monotonically increasing.";
      return false;
    }
  }

  if ((int) params_.curvature_thresholds.size() * 2 != (int) params_.speed_schedules.size()) {
    CLOG(WARNING, "path_tracker") << "Warning: loaded " << params_.curvature_thresholds.size()
                 << " curvature thresholds but expecting " << params_.speed_schedules.size() / 2;
  }

  CLOG(INFO, "path_tracker") << "Successfully loaded curvature configuration file.";
  return true;
}

bool MpcPath::loadPathParams() {
  // clang-format off
  // Thresholds used to determine when path is complete
  params_.path_end_x_thresh = node_->declare_parameter<double>(param_prefix_ + ".path_end_x_threshold", 0.05);
  params_.path_end_heading_thresh = node_->declare_parameter<double>(param_prefix_ + ".path_end_heading_threshold", 0.05);
<<<<<<< HEAD

  // thresholds for tracking error
=======
  // Thresholds for tracking error
>>>>>>> 248a79a4
  params_.min_slow_speed_zone_length = node_->declare_parameter<double>(param_prefix_ + ".slow_speed_zone_length", 0.4);
  params_.max_dx_turnOnSpotMode = node_->declare_parameter<double>(param_prefix_ + ".max_pose_separation_turn_on_spot_mode", 0.15);
  params_.max_turn_radius_turnOnSpotMode = node_->declare_parameter<double>(param_prefix_ + ".max_path_turn_radius_turn_on_spot_mode", 0.9);
  params_.default_tight_tracking_error = node_->declare_parameter<double>(param_prefix_ + ".default_tight_tracking_error", 0.1);
  params_.default_loose_tracking_error = node_->declare_parameter<double>(param_prefix_ + ".default_loose_tracking_error", 0.3);
  params_.max_tracking_error_rate_of_change = node_->declare_parameter<double>(param_prefix_ + ".max_tracking_error_rate_of_change", 0.3);
  params_.default_heading_constraint = node_->declare_parameter<double>(param_prefix_ + ".max_heading_constraint", 0.2); // rads
  params_.v_max = node_->declare_parameter<double>(param_prefix_ + ".max_allowable_linear_speed", 1.0);
  params_.v_max_slow = node_->declare_parameter<double>(param_prefix_ + ".max_allowable_slow_linear_speed", 1.0);
  params_.w_max = node_->declare_parameter<double>(param_prefix_ + ".max_allowable_angular_speed", 1.5);
  params_.max_accel = node_->declare_parameter<double>(param_prefix_ + ".max_allowable_acceleration", 0.1);
  params_.max_decel = node_->declare_parameter<double>(param_prefix_ + ".max_allowable_deceleration", 0.05);  // for scheduling
  params_.flg_allow_turn_on_spot = node_->declare_parameter<bool>(param_prefix_ + ".enable_turn_on_spot", false);
  params_.flg_slow_start = node_->declare_parameter<bool>(param_prefix_ + ".enable_slow_start", true);
  // Parameters for resetting from a pause
  params_.reset_from_pause_slow_speed = node_->declare_parameter<double>(param_prefix_ + ".reset_from_pause_slow_speed", 0.3);
  params_.reset_from_pause_slow_speed_zone_length_vertices = node_->declare_parameter<int>(param_prefix_ + ".reset_from_pause_slow_speed_zone_length_vertices", 2);
  // Vertices with metric (?) tracking constraints
<<<<<<< HEAD
  list_of_constrained_vertices_from_ = node_->declare_parameter<std::vector<double>>(param_prefix_ + ".list_of_constrained_vertices_from",std::vector<double>());
  list_of_constrained_vertices_to_ = node_->declare_parameter<std::vector<double>>(param_prefix_ + ".list_of_constrained_vertices_to",std::vector<double>());
=======
  list_of_constrained_vertices_from_ = node_->declare_parameter<std::vector<double>>(param_prefix_ + ".list_of_constrained_vertices_from", std::vector<double>());
  list_of_constrained_vertices_to_ = node_->declare_parameter<std::vector<double>>(param_prefix_ + ".list_of_constrained_vertices_to", std::vector<double>());
>>>>>>> 248a79a4
  // clang-format on

  if (list_of_constrained_vertices_from_.size() != list_of_constrained_vertices_to_.size()) {
    CLOG(INFO, "path_tracker") << "Size of constrained vertices lists don't match.  Clearing both.";
    list_of_constrained_vertices_from_.clear();
    list_of_constrained_vertices_to_.clear();
  } else {
    int num_pairs = list_of_constrained_vertices_from_.size();
    CLOG(INFO, "path_tracker") << "Found " << num_pairs << " vertex pairs for constrained tracking.";
  }

  // thresholds for tracking error
  CLOG(DEBUG, "path_tracker") << "Loading Path Parameters";
  CLOG(DEBUG, "path_tracker") << "min_slow_speed_zone_length: " << params_.min_slow_speed_zone_length;
  CLOG(DEBUG, "path_tracker") << "max_pose_separation_turnOnSpotMode: " << params_.max_dx_turnOnSpotMode;
  CLOG(DEBUG, "path_tracker") << "max_path_turn_radius_turnOnSpotMode: " << params_.max_turn_radius_turnOnSpotMode;
  CLOG(DEBUG, "path_tracker") << "default_tight_tracking_error: " << params_.default_tight_tracking_error;
  CLOG(DEBUG, "path_tracker") << "default_loose_tracking_error: " << params_.default_loose_tracking_error;
  CLOG(DEBUG, "path_tracker") << "max_tracking_error_rate_of_change: " << params_.max_tracking_error_rate_of_change;
  CLOG(DEBUG, "path_tracker") << "max_heading_constraint: " << params_.default_heading_constraint; // Radians
  CLOG(DEBUG, "path_tracker") << "max_allowable_linear_speed: " << params_.v_max;
  CLOG(DEBUG, "path_tracker") << "max_allowable_slow_linear_speed: " << params_.v_max_slow;
  CLOG(DEBUG, "path_tracker") << "max_allowable_angular_speed: " << params_.w_max;
  CLOG(DEBUG, "path_tracker") << "max_allowable_acceleration: " << params_.max_accel;
  CLOG(DEBUG, "path_tracker") << "max_allowable_deceleration: " << params_.max_decel;  //For use in scheduling
  CLOG(DEBUG, "path_tracker") << "enable_turn_on_spot: " << params_.flg_allow_turn_on_spot;

  return true;
}

void MpcPath::clearCurrentGainSchedule() {

  // Initialize the currentGainSchedule
  current_gain_schedule_.target_linear_speed = 0;
  current_gain_schedule_.look_ahead_distance = 0;
  current_gain_schedule_.angular_look_ahead = 0;

  // Initialize controller gains
  current_gain_schedule_.heading_error_gain = 0;
  current_gain_schedule_.lateral_error_gain = 0;
  current_gain_schedule_.tos_angular_speed = 0;
  current_gain_schedule_.tos_x_error_gain = 0;
  current_gain_schedule_.end_heading_error_gain = 0;
  current_gain_schedule_.end_x_error_gain = 0;
  current_gain_schedule_.dir_sw_heading_error_gain = 0;
  current_gain_schedule_.dir_sw_x_error_gain = 0;

  // Initialize saturation limit
  current_gain_schedule_.saturation_limit = 0;
}

void MpcPath::extractPathInformation(const std::shared_ptr<Chain> &chain) {
  num_poses_ = chain->sequence().size();

  if (num_poses_ < 1) {
    CLOG(ERROR, "path_tracker") << "Path for path tracker has less than 1 pose.";
    return;
  }

  // Clear raw path variables
  poses_.clear();
  poses_.resize(num_poses_);

  turn_radius_.clear();
  turn_radius_.resize(num_poses_);

  turn_angle_.clear();
  turn_angle_.resize(num_poses_);

  travel_backwards_.clear();
  travel_backwards_.resize(num_poses_);

  dist_from_start_.clear();
  dist_from_start_.resize(num_poses_);

  dx_.clear();
  dx_.resize(num_poses_);

  vertex_Id_.clear();
  vertex_Id_.resize(num_poses_);

  tf2::Quaternion q_0_n_0, q_0_np1_0;
  tf2::Vector3 p_0_n_0, p_0_np1_0;
  geometry_msgs::msg::Vector3 rpy_0_n_0, rpy_0_np1_0;

  /** Prepare lists that have as many entries as poses **/
  // Prepare pose 0
  poses_[0] = common::rosutils::toPoseMessage(chain->pose(chain->begin()).matrix());
  geometryPoseToTf(poses_[0], p_0_n_0, q_0_n_0);
  rpy_0_n_0 = common::rosutils::quat2rpy(q_0_n_0);
  dist_from_start_[0] = 0.;
  turn_angle_[0] = 0.;
  turn_radius_[0] = 0.;
  dx_[0] = 0.;
  vertex_Id_[0] = chain->begin()->v()->id();
  largest_vertex_Id_ = vertex_Id_[0];

  // Extract the path poses from the chain
  for (int n = 0; n < num_poses_; n++) {
    // compute the n + 1 pose index and iterator. Guard against overflow.
    int np1 = std::min(n + 1, num_poses_ - 1);
    auto it_np1 = chain->begin() + np1;
    auto it_n = chain->begin() + n;

    // Extract pose np1
    poses_[np1] = common::rosutils::toPoseMessage(chain->pose(it_np1).matrix());

    // Get the points and quaternions required for this segment
    geometryPoseToTf(poses_[np1], p_0_np1_0, q_0_np1_0);
    rpy_0_np1_0 = common::rosutils::quat2rpy(q_0_np1_0);

    // Estimate rotation change between pose n and np1
    computeDphiMag(rpy_0_n_0, rpy_0_np1_0, turn_angle_[np1]);
    // This just computes the norm of the rpy between poses n and np1

    // Estimate distance between pose n and np1
    computeDpMag(p_0_n_0, p_0_np1_0, dx_[np1]);
    dist_from_start_[np1] = dist_from_start_[n] + dx_[np1];

    // Estimate curvature between pose n and np1, for look-ahead curvature calculation
    computePoseCurvature(turn_angle_[np1], dx_[np1], turn_radius_[n]);

    // Find direction switches
    tf2::Transform C_0_n;
    C_0_n.setIdentity();
    C_0_n.setRotation(q_0_n_0);
    tf2::Vector3 p_n_np1_n = C_0_n.inverse() * (p_0_np1_0 - p_0_n_0);

    // Set direction flag
    if (p_n_np1_n.getX() < 0.) {
      travel_backwards_[n] = true;
    } else {
      travel_backwards_[n] = false;
    }

    // Get the vertex ID
    vertex_Id_[n] = it_n->v()->id();
    if (static_cast<int>(vertex_Id_[n]) > largest_vertex_Id_) {
      largest_vertex_Id_ = vertex_Id_[n];
    }

    // Prepare for next iteration
    p_0_n_0 = p_0_np1_0;
    q_0_n_0 = q_0_np1_0;
    rpy_0_n_0 = common::rosutils::quat2rpy(q_0_n_0);

  }

  // set variables for the last pose in the path
  turn_radius_[num_poses_ - 1] = 0;
  if (num_poses_ > 1) {
    travel_backwards_[num_poses_ - 1] = travel_backwards_[num_poses_ - 2];
  } else {
    travel_backwards_[0] = false;
  }

  // Get the distance from the start of the path.
  dist_by_vertexId_.clear();
  pose_num_by_vertex_id_.clear();

  for (int n = 0; n < num_poses_; n++) {
    dist_by_vertexId_[vertex_Id_[n]] = dist_from_start_[n];
    pose_num_by_vertex_id_[vertex_Id_[n]] = n;
  }

  CLOG(INFO, "path_tracker") << "Loaded Desired Path with " << num_poses_ << " poses.";
}

void MpcPath::printPath() {
  std::cout << "Path contents: " << std::endl;
  for (unsigned i = 0; i < poses_.size(); i++) {
    std::cout << turn_radius_[i] << ' ' << turn_angle_[i] << ' ' << dist_from_start_[i] << ' ' << dx_[i] << ' '
              << travel_backwards_[i] << ' ' << vertex_Id_[i] << std::endl;
  }
  std::cout << "Path positions" << std::endl;
  for (auto &pose : poses_) {
    std::cout << "(" << pose.position.x << ", " << pose.position.y
              << ", " << pose.position.z << ")" << std::endl;
  }

}

void MpcPath::getSpeedProfile() {
  int N = num_poses_;

  // clear and resize important vectors
  scheduled_ctrl_mode_.clear();
  scheduled_ctrl_mode_.resize(N);
  scheduled_speed_.clear();
  scheduled_speed_.resize(N);
  poses_tol_positive_.clear();
  poses_tol_positive_.resize(N);
  poses_tol_negative_.clear();
  poses_tol_negative_.resize(N);
  poses_heading_constraint_pos_.clear();
  poses_heading_constraint_pos_.resize(N);
  poses_heading_constraint_neg_.clear();
  poses_heading_constraint_neg_.resize(N);

  // Check some parameters. These should already be checked on import, but double checking here anyway.
  int num_curvature_calibrations = params_.curvature_thresholds.size();
  int num_speed_calibrations = params_.speed_schedules.size();

  if (2 * num_curvature_calibrations != num_speed_calibrations) {
    CLOG(WARNING, "path_tracker") << "Speed scheduler is receiving incorrect curvature/speed calibrations.";
  }

  // Set control modes for each vertex of the path
  setInitialPathModes();
  findFalsePositiveDirSwPoses();

  // Some smoothing... could this go after expandDirSwAndEndModes?
  smoothCurvature();
  expandDirSwAndEndModes();

  // Assign speed schedule
  assignSpeedProfileAndTrackingtolerance();
  smoothScheduledSpeed();

  // process user specified path tracking constraints
  processConstrainedVertices();

  // Set speed schedule to one of the discrete user specified values
  floorSpeedSchedToDiscreteConfig();

  original_scheduled_speed_ = scheduled_speed_;

  if (params_.flg_slow_start) {
    // Finally, taper the speed profile up at the beginning
    int slow_speed_length = 2; //vertices
    double slow_speed = 0.3;
    int start_region = 0;
    adjustSpeedProfileHoldSpeed(start_region, slow_speed_length, slow_speed);
  }

  for (int i = 0; i < N; ++i) {
    CLOG(DEBUG, "path_tracker") << "Scheduled speed at " << vertex_Id_[i] << " is "
               << scheduled_speed_[i];
  }
  CLOG(INFO, "path_tracker") << "Speed schedule set.";
}

void MpcPath::setInitialPathModes() {
  CLOG(INFO, "path_tracker") << "Setting initial control modes.";

  int N = num_poses_;
  scheduled_ctrl_mode_[0] = VertexCtrlType::START;        // Necessary for DIR_SW_POSE check

  for (int n = 0; n <= N - 1; n++) {
    int nm1 = n - 1;          // n-minus-1, used to protect when n=0
    if (n == 0) {
      nm1 = n;
    }
    int np1 = n + 1;          // n-plus-1
    if (n + 1 > N - 1) {
      np1 = n;
    }

    // Finally, set path mode: TURN_ON_SPOT
    if ((turn_radius_[n] < params_.max_turn_radius_turnOnSpotMode) && (dx_[np1] < params_.max_dx_turnOnSpotMode)
        && params_.flg_allow_turn_on_spot) {
      scheduled_ctrl_mode_[n] = VertexCtrlType::TURN_ON_SPOT;
      CLOG(DEBUG, "path_tracker") << "Set pose " << n << " (" << vertexID(n) << ") to TURN_ON_SPOT";

      // START
    } else if (dist_from_start_[n] < params_.min_slow_speed_zone_length) {
      scheduled_ctrl_mode_[n] = VertexCtrlType::START;
      CLOG(DEBUG, "path_tracker") << "Set pose " << n << " (" << vertexID(n) << ") to START";

      // DIR_SW
    } else if (travel_backwards_[n] != travel_backwards_[nm1]) {

      scheduled_ctrl_mode_[nm1] = VertexCtrlType::DIR_SW_POSE;
      scheduled_ctrl_mode_[n] = VertexCtrlType::NORMAL;

<<<<<<< HEAD
      CLOG(DEBUG, "path_tracker") << "Set pose " << nm1 << " (" << vertexID(nm1) << ") to DIR_SW_POSE";
      CLOG(DEBUG, "path_tracker") << "Set pose " << n << " (" << vertexID(n) << ") to NORMAL";
=======
      CLOG(DEBUG, "path_tracker") << "Set pose " << nm1 << " to DIR_SW_POSE";
      CLOG(DEBUG, "path_tracker") << "Set pose " << n << " to NORMAL";
>>>>>>> 248a79a4

      // NORMAL
    } else {
      scheduled_ctrl_mode_[n] = VertexCtrlType::NORMAL;
      CLOG(DEBUG, "path_tracker") << "Set pose " << n << " (" << vertexID(n) << ") to NORMAL";
    }
  }
  // Set the control mode at the last vertex to zero
  scheduled_ctrl_mode_[N - 1] = VertexCtrlType::END;
}

void MpcPath::findFalsePositiveDirSwPoses() {
  CLOG(INFO, "path_tracker") << "Removing false positive direction switches.";

  int N = num_poses_;
  int dir_sw_window_len = 11;
  int dir_sw_window_center = (dir_sw_window_len - 1) / 2;
  std::deque<double> dir_sw_window;
  double dir_sw_window_sum = 0.0;

  for (int n = 0; n <= N - 2; n++) {
    if (travel_backwards_[n] == 1) {
      dir_sw_window.push_front(-1);
    } else {
      dir_sw_window.push_front(1);
    }

    if (n > (dir_sw_window_len - 1)) {
      dir_sw_window_sum = 0;
      for (int i = 0; i < dir_sw_window_len; i++) {
        // Implement wavelet filter
        if (i < dir_sw_window_center) {
          dir_sw_window_sum += dir_sw_window.at(i);
        } else if (i > dir_sw_window_center) {
          dir_sw_window_sum -= dir_sw_window.at(i);
        }
      }

      dir_sw_window.pop_back();

      if (scheduled_ctrl_mode_[n - dir_sw_window_center] == VertexCtrlType::DIR_SW_POSE) {
        if (std::abs(dir_sw_window_sum) < 5) {
          CLOG(INFO, "path_tracker") << "Invalid dir sw pose (" << n - dir_sw_window_center
                    << ")....................with dir_sw indicator: " << std::abs(dir_sw_window_sum) << "/10";
          scheduled_ctrl_mode_[n - dir_sw_window_center] = VertexCtrlType::NORMAL;
          CLOG(DEBUG, "path_tracker") << "Set pose " << n - dir_sw_window_center << " (" << vertexID(n) << ") to NORMAL";
        } else {
          CLOG(INFO, "path_tracker") << "Valid dir sw pose (" << n - dir_sw_window_center
                    << ").....................with dir_sw indicator: " << std::abs(dir_sw_window_sum) << "/10";
        }
      }
    } // if (n > dir_sw_window_len - 1)
  } // for loop
}

void MpcPath::smoothCurvature() {

  CLOG(INFO, "path_tracker") << "Smoothing curvature estimate of the desired path.";
  int N = num_poses_;

  int curv_window_length = 3;
  int curv_window_center = (curv_window_length - 1) / 2;
  double curvature_sum = 0.0;
  std::queue<double> curv_window;

  for (int n = 0; n <= N - 2; n++) {
    // Smooth curvature estimate
    curv_window.push(turn_radius_[n]);

    if (n > curv_window_length - 1) {
      curvature_sum = curvature_sum + turn_radius_[n] - curv_window.front();
      curv_window.pop();
      turn_radius_[n - curv_window_center] = curvature_sum / (float) curv_window_length;
    } else {
      curvature_sum = curvature_sum + turn_radius_[n];
    }

    // Root out false negatives in on-the-spot turns
    if (n < N - 2) {
      if (scheduled_ctrl_mode_[n] == VertexCtrlType::TURN_ON_SPOT) {
        if (scheduled_ctrl_mode_[n + 1] != VertexCtrlType::TURN_ON_SPOT
            && scheduled_ctrl_mode_[n + 2] == VertexCtrlType::TURN_ON_SPOT) {
          scheduled_ctrl_mode_[n + 1] = VertexCtrlType::TURN_ON_SPOT;
        }
      }
    }

  } // for loop
}

void MpcPath::expandDirSwAndEndModes() {
  CLOG(INFO, "path_tracker") << "Pre-processing control mode in regions around direction switches and path end.";
  int N = num_poses_;

  // PASS 2: Expand DIR_SW and END path modes
  for (int n = 0; n <= N - 2; n++) {
    // Apply DIR_SW mode +/- bufferDistance from actual direction sw index
    int dir_sw_strt = 0; // Represents index where "mode" should begin
    int initSearchPose = n;
    if (scheduled_ctrl_mode_[n] == VertexCtrlType::DIR_SW_POSE) {
      // Find pose index bufferDistance backwards from pose n
      bool getWindowForwards = false;
      getWindow(dist_from_start_, turn_angle_,
                params_.min_slow_speed_zone_length,
                50.0, // No limit on angular distance
                dir_sw_strt, // start
                initSearchPose,      // end
                getWindowForwards);

      CLOG(DEBUG, "path_tracker") << "After getWindow, dir_sw_strt: " << dir_sw_strt << "  initSearchPose" << initSearchPose;

      // Update path mode around pose n with DIR_SW
      for (int m = dir_sw_strt; m < initSearchPose; m++) {
        bool cancelDirSwZone = (scheduled_ctrl_mode_[m] == VertexCtrlType::TURN_ON_SPOT)
            || (scheduled_ctrl_mode_[m] == VertexCtrlType::END)
            || (scheduled_ctrl_mode_[m] == VertexCtrlType::START)
            || (scheduled_ctrl_mode_[m] == VertexCtrlType::DIR_SW_POSE);
        if (!cancelDirSwZone) {
          scheduled_ctrl_mode_[m] = VertexCtrlType::DIR_SW_REGION;
          CLOG(DEBUG, "path_tracker") << "Set pose " << m << " (" << vertexID(m) << ") to DIR_SW_REGION";
        }
      }

      getWindowForwards = true;
      int dir_sw_end = 0; // Represents index where "mode" should end
      initSearchPose = n;
      getWindow(dist_from_start_, turn_angle_,
                params_.min_slow_speed_zone_length,
                50.0, // No limit on angular distance
                initSearchPose, // start
                dir_sw_end, // end
                getWindowForwards);

      for (int m = n; m < dir_sw_end; m++) {
        bool cancelDirSwZone = (scheduled_ctrl_mode_[m] == VertexCtrlType::TURN_ON_SPOT)
            || (scheduled_ctrl_mode_[m] == VertexCtrlType::END)
            || (scheduled_ctrl_mode_[m] == VertexCtrlType::START)
            || (scheduled_ctrl_mode_[m] == VertexCtrlType::DIR_SW_POSE);

        if (!cancelDirSwZone) {
          scheduled_ctrl_mode_[m] = VertexCtrlType::DIR_SW_REGION;
          CLOG(DEBUG, "path_tracker") << "Set pose " << m << " (" << vertexID(m) << ") to DIR_SW_REGION";
        }
      }
    }

    // Apply "END" mode as approaching end of path
    if ((dist_from_start_[N - 1] - dist_from_start_[n] < params_.min_slow_speed_zone_length)
        && scheduled_ctrl_mode_[n] != VertexCtrlType::TURN_ON_SPOT)
      scheduled_ctrl_mode_[n] = VertexCtrlType::END;
  }
}

void MpcPath::assignSpeedProfileAndTrackingtolerance() {
  CLOG(INFO, "path_tracker")
      << "Assigning speed profile based on curvature and control mode, and setting tracking error constraints to default.";
  int N = num_poses_;

  // PASS 3: Assign speed profile and tracking error tolerances
  for (int n = 0; n <= N - 1; n++) {
    // Set curvature_indx
    int curvature_indx = 0;
    if (scheduled_ctrl_mode_[n] == VertexCtrlType::NORMAL) {
      // Find closest curvature
      for (int i = 0; i <= (int) params_.curvature_thresholds.size() - 1; i++) {
        if (turn_radius_[n] >= params_.curvature_thresholds[i]) {
          curvature_indx = i;
        }
      }
    } else { // start, end, turn-on-spot, dir_sw
      curvature_indx = 0;
    }

    // Set path constraints / tolerances
    if (scheduled_ctrl_mode_[n] == VertexCtrlType::END) {
      poses_tol_positive_[n] = params_.default_tight_tracking_error;
      poses_tol_negative_[n] = -params_.default_tight_tracking_error;
    } else {
      poses_tol_positive_[n] = params_.default_loose_tracking_error;
      poses_tol_negative_[n] = -params_.default_loose_tracking_error;
    }

    poses_heading_constraint_pos_[n] = params_.default_heading_constraint;
    poses_heading_constraint_neg_[n] = -params_.default_heading_constraint;

    // Set the speed profile based on curvature
    int num_curvature_calibrations = params_.curvature_thresholds.size();
    if (travel_backwards_[n]) {
      scheduled_speed_[n] = params_.speed_schedules[num_curvature_calibrations - curvature_indx - 1];
    } else {
      scheduled_speed_[n] = params_.speed_schedules[num_curvature_calibrations + curvature_indx];
    }
  }
}

void MpcPath::smoothScheduledSpeed() {
  CLOG(INFO, "path_tracker") << "Smoothing speed schedule based on max allowed acceleration and nearby scheduled speeds.";
  int N = num_poses_;

  // Smooth speed profile based on max allowed acceleration
  for (int n = 1; n <= N - 1; n++) {
    double sign;
    if (travel_backwards_[n]) {
      sign = -1;
    } else {
      sign = 1;
    }

    // Estimate acceleration: a = (v2^2 - v1^2)/(2d)
    double safe_dx = std::max(0.01, dx_[n]);
    double accel_est = (pow(scheduled_speed_[n], 2) - pow(scheduled_speed_[n - 1], 2)) / (2 * safe_dx);

    if (accel_est > params_.max_accel) {
      scheduled_speed_[n] = sign * std::pow(std::pow(scheduled_speed_[n - 1], 2) + 2 * dx_[n] * params_.max_accel, 0.5);
    } else if (accel_est < -params_.max_decel) {
      // Estimate speed for pose nm1 given speed at pose n, then recursively work backwards
      double estimated_speed = sign * std::pow(std::pow(scheduled_speed_[n], 2) + 2 * dx_[n] * params_.max_decel, 0.5);
      int m = n - 1;
      // "sign" applied to both sides to ensure we can check using only "greater than"
      while (sign * scheduled_speed_[m] > sign * estimated_speed && m >= 1) {
        scheduled_speed_[m] = estimated_speed;
        estimated_speed = sign * std::pow(std::pow(scheduled_speed_[m], 2) + 2 * dx_[m] * params_.max_decel, 0.5);
        m--;
      }
    }

    // Compute change in tracking tolerance
    double tolerance_change_rate = (poses_tol_positive_[n] - poses_tol_positive_[n - 1]) / safe_dx;

    if (tolerance_change_rate > params_.max_tracking_error_rate_of_change) {
      poses_tol_positive_[n] = poses_tol_positive_[n - 1] + params_.max_tracking_error_rate_of_change * dx_[n];
      poses_tol_negative_[n] = -poses_tol_positive_[n];
    } else if (tolerance_change_rate < -params_.max_tracking_error_rate_of_change) {
      // Estimate tolerance for pose nm1 given tolerance at pose n, then recursively work backwards
      double allowed_tolerance_nm1 = poses_tol_positive_[n] + params_.max_tracking_error_rate_of_change * dx_[n];
      int m = n - 1;
      while (poses_tol_positive_[m] > allowed_tolerance_nm1 && m >= 1) {
        poses_tol_positive_[m] = allowed_tolerance_nm1;
        poses_tol_negative_[m] = -allowed_tolerance_nm1;
        allowed_tolerance_nm1 = poses_tol_positive_[m] + params_.max_tracking_error_rate_of_change * dx_[m];
        m--;
      }
    }
  }

  // Smooth speed profile based on nearby scheduled speeds
  // TODO: Make smoothing_window_size a configurable parameter

  CLOG(INFO, "path_tracker") << "smoothScheduledSpeed based on nearby speeds";

  int smoothing_window_size = 5;
  double window_sum = 0.0;
  std::vector<double> speed_profile_temp = scheduled_speed_;

  for (int n = 0; n <= N - 1; n++) {
    double sign;
    if (travel_backwards_[n]) {
      sign = -1;
    } else {
      sign = 1;
    }

    int window_start = std::max(0, n - smoothing_window_size);
    int window_end = std::min(N - 1, n + smoothing_window_size);
    auto window_size = (double) (window_end - window_start + 1);

    // Initialize window sum (0 -> window_end)
    if (n == 0) {
      for (int i = window_start; i <= window_end; i++) {
        window_sum = window_sum + std::abs(speed_profile_temp[i]);
      }

      // Add new points to window_sum, window size is growing
    } else if (n <= smoothing_window_size && n > 0) {
      window_sum = window_sum + std::abs(speed_profile_temp[window_end]);

      // Remove points from window_sum, window size is shrinking
    } else if (n >= N - smoothing_window_size) {
      window_sum = window_sum - std::abs(speed_profile_temp[window_start - 1]);

      // Add new points and remove old points, window size remains constant
    } else {
      window_sum =
          window_sum - std::abs(speed_profile_temp[window_start - 1]) + std::abs(speed_profile_temp[window_end]);
    }

    if (n > 0 && n < (N - 1)) {
      scheduled_speed_[n] = sign * window_sum / window_size;
    }
  }
}

void MpcPath::printPreprocessingResults() {
  int N = num_poses_;

  float min_speed_scheduled = 100;
  float max_speed_scheduled = -100;
  for (int n = 0; n <= N - 1; n++) {
    // Stream final path out
    std::string pose_mode;
    switch (scheduled_ctrl_mode_[n]) {
      case VertexCtrlType::START:pose_mode = "STRT";
        break;
      case VertexCtrlType::END:pose_mode = "END";
        break;
      case VertexCtrlType::DIR_SW_REGION:
      case VertexCtrlType::DIR_SW_POSE:pose_mode = "DRSW";
        break;
      case VertexCtrlType::TURN_ON_SPOT:pose_mode = "TOSP";
        break;
      case VertexCtrlType::NORMAL:pose_mode = "NORM";
        break;
      default:pose_mode = "ERROR";
    }

    if (scheduled_speed_[n] > max_speed_scheduled) {
      max_speed_scheduled = scheduled_speed_[n];
    }
    if (scheduled_speed_[n] < min_speed_scheduled) {
      min_speed_scheduled = scheduled_speed_[n];
    }
  }

  CLOG(INFO, "path_tracker") << "Params: max_accel " << params_.max_accel <<
            ", max_decel" << params_.max_decel <<
            ", loose error " << params_.default_loose_tracking_error <<
            ", tight error " << params_.default_tight_tracking_error;

  // TODO: Is adjusted_scheduled_speed_ used anywhere else? If not, remove it.

  CLOG(INFO, "path_tracker") << "Path pre-processing complete with min speed: " << min_speed_scheduled << " and max speed: "
            << max_speed_scheduled;
}

int MpcPath::getWindow(const std::vector<double> &path_length,
                       const std::vector<double> &path_turn_angles,
                       const double &distance_window,
                       const double &angular_window,
                       int &start,
                       int &end,
                       const bool get_future_window) {
  double d = 0;
  double omega = 0;
  uint64_t indx;
  if (get_future_window) {
    indx = start;
  } else {
    indx = end;
  }

  // Find window start / end depending on future/past flag
  while (d < distance_window && omega < angular_window) {
    if (get_future_window) {
      if (indx >= path_length.size() - 1) {
        break;
      } else {
        indx++;
      }
      d += path_length[indx] - path_length[indx - 1];
      omega += path_turn_angles[indx]; // Not intended to be restricted to -PI -> PI
    } else { // Backwards
      if (indx <= 0) {
        break;
      } else {
        indx--;
      }
      d += path_length[indx + 1] - path_length[indx];
      omega += path_turn_angles[indx + 1]; // Not intended to be restricted to -PI -> PI
    }
  }

  // Pass indx back, window will always include at least two poses
  if (get_future_window) {
    end = indx;
  } else {
    start = indx;
  }

  return indx;
}

void MpcPath::processConstrainedVertices() {
  gain_schedule_idx_.clear();

  // Process user specified constraint tightening
  if (list_of_constrained_vertices_from_.size() > 0) {
    tolerance_lim_vec_t lim_vec;
    tolerance_lim_t lim_entry;

    lim_entry.new_tolerance_lim = params_.default_tight_tracking_error;

    for (unsigned i = 0; i < list_of_constrained_vertices_from_.size(); i++) {
      lim_entry.start_vertex_id = list_of_constrained_vertices_from_[i];
      lim_entry.end_vertex_id = list_of_constrained_vertices_to_[i];
      lim_vec.push_back(lim_entry);
    }
  }
}

void MpcPath::floorSpeedSchedToDiscreteConfig() {
  int N = num_poses_;

  CLOG(INFO, "path_tracker") << "Converting speed profile to discrete schedule for feedback-linearized controller.";

  for (int n = 0; n <= N - 1; n++) {
    int indx = findClosestSpeed(scheduled_speed_[n]);

    if (indx < 0) {
      CLOG(ERROR, "path_tracker") << "findClosestSpeed failed. Could not find speed in speed schedule for vertex" << n
                 << " of the path.";
      return;
    }
    gain_schedule_idx_.push_back(indx);
  }
}

<<<<<<< HEAD
=======
void MpcPath::adjustToleranceLimits(const tolerance_lim_vec_t &new_limits_list) {
  if (!new_limits_list.empty()) {
    CLOG(WARNING, "path_tracker") << "Tried to call adjustToleranceLimits but it is not implemented!";
  }
}

>>>>>>> 248a79a4
void MpcPath::smoothTolerancesFwd(const int &pose_num) {

  int n = pose_num;
  int np1 = pose_num + 1;

  if (np1 < static_cast<int>(poses_.size())) {

    double safe_dx = std::max(0.01, dx_[np1]);

    // Compute change in tracking tolerance
    double tolerance_change_rate = (poses_tol_positive_[np1] - poses_tol_positive_[n]) / safe_dx;

    if (tolerance_change_rate > params_.max_tracking_error_rate_of_change) {
      double allowed_tolerance_np1 = poses_tol_positive_[n] + params_.max_tracking_error_rate_of_change * dx_[np1];

      while (poses_tol_positive_[np1] > allowed_tolerance_np1 && np1 < static_cast<int>(poses_.size()) - 1) {
        poses_tol_positive_[np1] = allowed_tolerance_np1;
        poses_tol_negative_[np1] = -allowed_tolerance_np1;
        allowed_tolerance_np1 = poses_tol_positive_[np1] + params_.max_tracking_error_rate_of_change * dx_[np1 + 1];
        np1++;
      }
    }
  }
}

void MpcPath::smoothTolerancesBck(const int &pose_num) {

  int n = pose_num;
  int nm1 = pose_num - 1;

  if (nm1 > 0) {

    double safe_dx = std::max(0.01, dx_[n]);

    // Compute change in tracking tolerance
    double tolerance_change_rate = (poses_tol_positive_[n] - poses_tol_positive_[nm1]) / safe_dx;

    if (tolerance_change_rate < -params_.max_tracking_error_rate_of_change) {

      // Estimate tolerance for pose nm1 given tolerance at pose n, then recursively work backwards
      double allowed_tolerance_nm1 = poses_tol_positive_[n] + params_.max_tracking_error_rate_of_change * dx_[n];
      int nm1 = n - 1;

      while (nm1 >= 1 && poses_tol_positive_[nm1] > allowed_tolerance_nm1) {
        poses_tol_positive_[nm1] = allowed_tolerance_nm1;
        poses_tol_negative_[nm1] = -allowed_tolerance_nm1;
        allowed_tolerance_nm1 = poses_tol_positive_[nm1] + params_.max_tracking_error_rate_of_change * dx_[nm1];
        nm1--;
      }
    }
  }
}

int MpcPath::findClosestSpeed(float v) {
  // If including negative gain schedules
  int min_indx = -1;
  for (unsigned int i = 0; i < gain_schedules_.size(); i++) {
    // Positive gain schedules
    if (v > 0 && gain_schedules_[i].target_linear_speed > 0) {
      if (v <= gain_schedules_[i].target_linear_speed ||  // If we are less than or equal, take this gain schedule
          i == gain_schedules_.size() - 1 ||
          (v > gain_schedules_[i].target_linear_speed && v < gain_schedules_[i
              + 1].target_linear_speed)) // If we are greater, but less than the next one, takes the current gain schedule
      {
        min_indx = i;
        break;
      }
    } else if (v < 0 && gain_schedules_[i].target_linear_speed < 0) // Negative gain schedules
    {
      if (v <= gain_schedules_[i].target_linear_speed ||  // If we are less than or equal, take this gain schedule
          v * gain_schedules_[i + 1].target_linear_speed
              < 0) // The next gain schedule is of opposite sign (in other words, we have gone through all the relevant ones)
      {
        min_indx = i;
        break;
      }
    }
  }

  if (min_indx == -1) {
    if (v < 0)
      CLOG(ERROR, "path_tracker") << "You do not have any negative gain schedules provided for the path tracker!";
    else if (v > 0)
      CLOG(ERROR, "path_tracker") << "You do not have any positive gain schedules provided for the path tracker!";
    else if (v == 0)
      CLOG(ERROR, "path_tracker")
          << "You can't pass the path tracker a speed of zero because it doesn't know which gain schedule to use (i.e., a positive or negative)";
  }
  return min_indx;
}

void MpcPath::clearSpeedAndGainSchedules() {
  // initialize the current gain schedule
  current_gain_schedule_.target_linear_speed = 0;
  current_gain_schedule_.look_ahead_distance = 0;
  current_gain_schedule_.angular_look_ahead = 0;

  // initialize controller gains
  current_gain_schedule_.heading_error_gain = 0;
  current_gain_schedule_.lateral_error_gain = 0;
  current_gain_schedule_.tos_angular_speed = 0;
  current_gain_schedule_.tos_x_error_gain = 0;
  current_gain_schedule_.end_heading_error_gain = 0;
  current_gain_schedule_.end_x_error_gain = 0;
  current_gain_schedule_.dir_sw_heading_error_gain = 0;
  current_gain_schedule_.dir_sw_x_error_gain = 0;

  // initialize saturation limit
  current_gain_schedule_.saturation_limit = 0;
}

void MpcPath::updatePathProgress(int &pose_i, int &pose_im1,
                                 const float v_des,
                                 const Eigen::VectorXf &x_k,
                                 const local_path_t local_path) {

  // check if the robot has passed pose i. If so, update pose_i and check the next pose.
  for (int test_pose = 0; test_pose < 4; test_pose++) {
    bool passed_pose = checkIfPastPose(v_des, x_k,
                                       local_path.x_des_fwd.block<3, 1>(0, pose_i));
    if (passed_pose) {
      pose_i = std::min(pose_i + 1, (int) local_path.x_des_fwd.cols() - 1);
      pose_im1 = std::max(0, pose_i - 1);
    } else {
      continue;
    }
  }
}

bool MpcPath::checkIfPastPose(const float &v_des,
                              const Eigen::VectorXf &x_k,
                              const Eigen::MatrixXf &x_desired) {

  float x_k_0 = x_k[0] - x_desired(0, 0);
  float y_k_0 = x_k[1] - x_desired(1, 0);
  float x_k_k = cos(x_desired(2, 0)) * x_k_0 + sin(x_desired(2, 0)) * y_k_0;

  if (v_des > 0 && x_k_k > 0) {
    return true;
  } else if (v_des < 0 && x_k_k < 0) {
    return true;
  } else {
    return false;
  }
}

void MpcPath::geometryPoseToTf(const geometry_msgs::msg::Pose &pose, tf2::Vector3 &point, tf2::Quaternion &quaternion) {
  point.setX(pose.position.x);
  point.setY(pose.position.y);
  point.setZ(pose.position.z);
  quaternion.setX(pose.orientation.x);
  quaternion.setY(pose.orientation.y);
  quaternion.setZ(pose.orientation.z);
  quaternion.setW(pose.orientation.w);
}

void MpcPath::computeDphiMag(const geometry_msgs::msg::Vector3 &rpy_0_n_0,
                             const geometry_msgs::msg::Vector3 &rpy_0_np1_0,
                             double &dphi_mag) {
  // Estimate rotation change between pose n and np1
  dphi_mag =
      pow(utils::thetaWrap(rpy_0_np1_0.x - rpy_0_n_0.x), 2) +
          pow(utils::thetaWrap(rpy_0_np1_0.y - rpy_0_n_0.y), 2) +
          pow(utils::thetaWrap(rpy_0_np1_0.z - rpy_0_n_0.z), 2);
  dphi_mag = pow(dphi_mag, 0.5);
}

void MpcPath::computeDpMag(const tf2::Vector3 &p_0_n_0,
                           const tf2::Vector3 &p_0_np1_0,
                           double &dp_mag) {
  tf2::Vector3 dp_n_np1_0;
  dp_n_np1_0 = p_0_np1_0 - p_0_n_0;
  dp_mag = pow(pow(dp_n_np1_0.getX(), 2) + pow(dp_n_np1_0.getY(), 2) + pow(dp_n_np1_0.getZ(), 2), 0.5);
}

void MpcPath::computePoseCurvature(const double &angle, const double &dist, double &curvature) {
  if (std::abs(angle) > 0.0001) {
    curvature = std::abs(dist / angle);
  } else {
    curvature = std::abs(dist / 0.0001);
  }
}

// Speed scheduling after a pause
void MpcPath::adjustSpeedProfileHoldSpeed(int start, int length) {
  // Get current speed
  float target_speed = fabs(scheduled_speed_[start]);
  adjustSpeedProfileHoldSpeed(start, length, target_speed);
}

void MpcPath::adjustSpeedProfileHoldSpeed(int start, int length, double target_speed) {

  int numPoses = original_scheduled_speed_.size();
  if (start < numPoses) {
    int end;

    double scheduled_start_speed = std::min(fabs(original_scheduled_speed_[start]), fabs(scheduled_speed_[start]));
    target_speed =
        utils::getSign(original_scheduled_speed_[start]) * std::min(fabs(scheduled_start_speed), fabs(target_speed));

    end = std::min(start + length, numPoses);
    if (start < numPoses - 1) {
      for (int i = start; i <= end; i++) {
        scheduled_speed_[i] =
            utils::getSign(scheduled_speed_[i]) * std::min(fabs(scheduled_speed_[i]), fabs(target_speed));
      }
    }
    adjustSpeedProfileTaperUp(end - 1);
  }
}

void MpcPath::adjustSpeedProfileTaperUp(int start) {

  int numPoses = original_scheduled_speed_.size();

  if (start < numPoses - 1) {
    int i = start;
    int im1 = std::max(0, i - 1);
    float dx;

    // Taper from im1
    double adjusted_speed = fabs(scheduled_speed_[im1]);

    bool done = false;
    do {
      // Compute speed at pose i while observing deceleration limits
      dx = dist_from_start_[i] - dist_from_start_[im1];
      adjusted_speed = pow(pow(adjusted_speed, 2) + 2 * dx * params_.max_accel, 0.5);
      adjusted_speed = std::min(adjusted_speed, fabs(original_scheduled_speed_[i]));

      scheduled_speed_[i] =
          std::min(adjusted_speed, fabs(original_scheduled_speed_[i])) * utils::getSign(original_scheduled_speed_[i]);

      i++;
      im1 = i - 1;

      if (i >= numPoses - 1) {
        break;
      }
      done = fabs(scheduled_speed_[im1]) >= fabs(original_scheduled_speed_[im1]);
    } while (!done);
  }
}

} // namespace path_tracker
} // namespace vtr<|MERGE_RESOLUTION|>--- conflicted
+++ resolved
@@ -17,16 +17,6 @@
 }
 
 bool MpcPath::loadGainScheduleConfigFile() {
-<<<<<<< HEAD
-
-  // clang-format off
-  auto v = node_->declare_parameter<std::vector<double>>(param_prefix_ + ".TargetLinearSpeed",std::vector<double>{1.01, 1.02, 1.03, 1.04, 1.05});
-  auto k_eh = node_->declare_parameter<std::vector<double>>(param_prefix_ + ".HeadingErrorGain",std::vector<double>{0.75, 0.75, 0.75, 0.75, 0.75});
-  auto k_el = node_->declare_parameter<std::vector<double>>(param_prefix_ + ".LateralErrorGain",std::vector<double>{0.3, 0.3, 0.3, 0.3, 0.3});
-  auto sat = node_->declare_parameter<std::vector<double>>(param_prefix_ + ".SaturationLimit",std::vector<double>{2.0, 2.0, 2.0, 2.0, 2.0});
-  auto ld = node_->declare_parameter<std::vector<double>>(param_prefix_ + ".LookAheadDistance",std::vector<double>{0.75, 0.75, 1.2, 1.5, 1.5});
-  auto la = node_->declare_parameter<std::vector<double>>(param_prefix_ + ".AngularLookAhead",std::vector<double>{0.3, 0.3, 0.3, 0.3, 0.3});
-=======
   // clang-format off
   auto v = node_->declare_parameter<std::vector<double>>(param_prefix_ + ".TargetLinearSpeed", std::vector<double>{1.01, 1.02, 1.03, 1.04, 1.05});
   auto k_eh = node_->declare_parameter<std::vector<double>>(param_prefix_ + ".HeadingErrorGain", std::vector<double>{0.75, 0.75, 0.75, 0.75, 0.75});
@@ -34,7 +24,6 @@
   auto sat = node_->declare_parameter<std::vector<double>>(param_prefix_ + ".SaturationLimit", std::vector<double>{2.0, 2.0, 2.0, 2.0, 2.0});
   auto ld = node_->declare_parameter<std::vector<double>>(param_prefix_ + ".LookAheadDistance", std::vector<double>{0.75, 0.75, 1.2, 1.5, 1.5});
   auto la = node_->declare_parameter<std::vector<double>>(param_prefix_ + ".AngularLookAhead", std::vector<double>{0.3, 0.3, 0.3, 0.3, 0.3});
->>>>>>> 248a79a4
   // clang-format on
 
   // Now load in our gain schedule member
@@ -199,12 +188,7 @@
   // Thresholds used to determine when path is complete
   params_.path_end_x_thresh = node_->declare_parameter<double>(param_prefix_ + ".path_end_x_threshold", 0.05);
   params_.path_end_heading_thresh = node_->declare_parameter<double>(param_prefix_ + ".path_end_heading_threshold", 0.05);
-<<<<<<< HEAD
-
-  // thresholds for tracking error
-=======
   // Thresholds for tracking error
->>>>>>> 248a79a4
   params_.min_slow_speed_zone_length = node_->declare_parameter<double>(param_prefix_ + ".slow_speed_zone_length", 0.4);
   params_.max_dx_turnOnSpotMode = node_->declare_parameter<double>(param_prefix_ + ".max_pose_separation_turn_on_spot_mode", 0.15);
   params_.max_turn_radius_turnOnSpotMode = node_->declare_parameter<double>(param_prefix_ + ".max_path_turn_radius_turn_on_spot_mode", 0.9);
@@ -223,13 +207,8 @@
   params_.reset_from_pause_slow_speed = node_->declare_parameter<double>(param_prefix_ + ".reset_from_pause_slow_speed", 0.3);
   params_.reset_from_pause_slow_speed_zone_length_vertices = node_->declare_parameter<int>(param_prefix_ + ".reset_from_pause_slow_speed_zone_length_vertices", 2);
   // Vertices with metric (?) tracking constraints
-<<<<<<< HEAD
-  list_of_constrained_vertices_from_ = node_->declare_parameter<std::vector<double>>(param_prefix_ + ".list_of_constrained_vertices_from",std::vector<double>());
-  list_of_constrained_vertices_to_ = node_->declare_parameter<std::vector<double>>(param_prefix_ + ".list_of_constrained_vertices_to",std::vector<double>());
-=======
   list_of_constrained_vertices_from_ = node_->declare_parameter<std::vector<double>>(param_prefix_ + ".list_of_constrained_vertices_from", std::vector<double>());
   list_of_constrained_vertices_to_ = node_->declare_parameter<std::vector<double>>(param_prefix_ + ".list_of_constrained_vertices_to", std::vector<double>());
->>>>>>> 248a79a4
   // clang-format on
 
   if (list_of_constrained_vertices_from_.size() != list_of_constrained_vertices_to_.size()) {
@@ -505,13 +484,8 @@
       scheduled_ctrl_mode_[nm1] = VertexCtrlType::DIR_SW_POSE;
       scheduled_ctrl_mode_[n] = VertexCtrlType::NORMAL;
 
-<<<<<<< HEAD
       CLOG(DEBUG, "path_tracker") << "Set pose " << nm1 << " (" << vertexID(nm1) << ") to DIR_SW_POSE";
       CLOG(DEBUG, "path_tracker") << "Set pose " << n << " (" << vertexID(n) << ") to NORMAL";
-=======
-      CLOG(DEBUG, "path_tracker") << "Set pose " << nm1 << " to DIR_SW_POSE";
-      CLOG(DEBUG, "path_tracker") << "Set pose " << n << " to NORMAL";
->>>>>>> 248a79a4
 
       // NORMAL
     } else {
@@ -928,15 +902,6 @@
   }
 }
 
-<<<<<<< HEAD
-=======
-void MpcPath::adjustToleranceLimits(const tolerance_lim_vec_t &new_limits_list) {
-  if (!new_limits_list.empty()) {
-    CLOG(WARNING, "path_tracker") << "Tried to call adjustToleranceLimits but it is not implemented!";
-  }
-}
-
->>>>>>> 248a79a4
 void MpcPath::smoothTolerancesFwd(const int &pose_num) {
 
   int n = pose_num;
